--- conflicted
+++ resolved
@@ -11,11 +11,7 @@
     - "libsm6"
     - "libxext6"
   python_packages:
-<<<<<<< HEAD
-    - "scipy"
-=======
     - "scipy==1.11.1"
->>>>>>> b8c66882
     - "diffusers==0.27.2"
     - "peft==0.10.0"
     - "torch==2.2.1"
